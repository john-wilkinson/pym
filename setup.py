--- conflicted
+++ resolved
@@ -17,13 +17,8 @@
             'pym = pymcli.pym:go'
         ]
     },
-<<<<<<< HEAD
     install_requires=[
         'GitPython',
-    ],
-=======
-    install_requires=['GitPython',
-                      'wheel'
-                      ]
->>>>>>> a390ccbe
+        'wheel'
+    ]
 )